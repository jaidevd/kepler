#! /usr/bin/env python
# -*- coding: utf-8 -*-
# vim:fenc=utf-8
"""
Kepler.
"""

from datetime import datetime
from functools import wraps
import json
import warnings

import numpy as np
from keras.models import Model
from keras.utils.layer_utils import count_params
from sklearn.base import BaseEstimator
<<<<<<< HEAD
from traitlets import HasTraits, Enum, Union, Unicode, Instance, Tuple, Dict
from h5py import File as H5File

from kepler.custom_traits import KerasModelWeights
=======
from sqlalchemy.ext.declarative import declarative_base
from sqlalchemy import Integer, DateTime, ForeignKey, Column, String
from traitlets import HasTraits, Enum, Instance, Union, Unicode
>>>>>>> dc2a9ae0

warnings.simplefilter('always', category=UserWarning)

KeplerBase = declarative_base()


class Project(HasTraits):
    """An ML project."""

    problem_type = Enum('classification', 'regression')


class ModelInspector(HasTraits):

    model = Union([Instance(Model), Instance(BaseEstimator)])

    commit = Unicode()

    weights_path = KerasModelWeights()

    model_definition = Unicode()

    @property
    def model_config(self):
        with H5File(self.weights_path, 'r') as fout:
            config = fout.attrs.get('model_config')
        config = json.loads(config.decode())
        return config['config']

    @property
    def n_params(self):
        self.model._check_trainable_weights_consistency()
        tw = getattr(self.model, '_collected_trainable_weights',
                     self.model.trainable_weights)
        return count_params(tw)

    def check_fit_for_overfitting(self, fit_method):
        """Checks if the fit method might be overfitting."""
        @wraps(fit_method)
        def overfit_wrapper(X, y, *args, **kwargs):
            # Is this a standalone `model` or same as `self.model`?
            nrows = X.shape[0]
            if nrows < self.n_params:
                warnings.warn('You might overfit!')
            return fit_method(X, y, *args, **kwargs)
        return overfit_wrapper

    def __enter__(self):
        self.oldfit = self.model.fit
        self.model.fit = self.check_fit_for_overfitting(self.model.fit)
        return self.model

    def __exit__(self, _type, value, traceback):
        self.model.fit = self.oldfit


<<<<<<< HEAD
class Experiment(HasTraits):

    model = Instance(Model)

    train_x = Instance(np.ndarray)
    train_y = Instance(np.ndarray)
    validation_x = Instance(np.ndarray)
    validation_y = Instance(np.ndarray)

    start_ts = Instance(datetime)
    fit_args = Tuple()
    fit_kwargs = Dict()

    def __eq__(self, other):
        """Check if this experiment is _similar_ to `other`.

        Arguments:
            other {kepler.Experiment} -- Another experiment
        """

    def __enter__(self):
        self.start_ts = datetime.now()
        return self

    def __exit__(self):
        self.save()

    @property
    def history(self):
        return self.model.history

    @property
    def n_epochs(self):
        return self.fit_kwargs['epochs']

    def save(self):
        """Save the experiment in the db.
        """
        pass
=======

class ModelDBModel(KeplerBase):
    """
    Model for containing models. Yeah. Tautology.
    
    Parameters
    ----------
    KeplerBase : [type]
        [description]
    
    """
    __tablename__ = 'models'

    id = Column(Integer, primary_key=True)
    weights_path = Column(String)
    definition = Column(String)
    created = Column(DateTime)

    def __repr__(self):
        return 'Some model ID: ' + str(self.id)




class ExperimentDBModel(KeplerBase):
    """
    Model for logging experiments.
    
    Parameters
    ----------
    KeplerBase : [type]
        [description]
    
    """
    __tablename__ = 'experiments'

    id = Column(Integer, primary_key=True)
    start_time = Column(DateTime)
    end_time = Column(DateTime)
    model = ForeignKey(Integer, 'models.id')

    def __repr__(self):
        return 'Some experiment ID: ' + str(self.id)



class HistoryModel(KeplerBase):
    """
    Model for maintaining histories.
    
    Parameters
    ----------
    KeplerBase : [type]
        [description]
    
    """
    __tablename__ = 'history'

    id = Column(Integer, primary_key=True)
    experiment = Column(Integer, ForeignKey('experiments.id'))

    def __repr__(self):
        return 'Some history log ID: ' + str(self.id)
>>>>>>> dc2a9ae0
<|MERGE_RESOLUTION|>--- conflicted
+++ resolved
@@ -14,16 +14,12 @@
 from keras.models import Model
 from keras.utils.layer_utils import count_params
 from sklearn.base import BaseEstimator
-<<<<<<< HEAD
 from traitlets import HasTraits, Enum, Union, Unicode, Instance, Tuple, Dict
 from h5py import File as H5File
 
 from kepler.custom_traits import KerasModelWeights
-=======
 from sqlalchemy.ext.declarative import declarative_base
 from sqlalchemy import Integer, DateTime, ForeignKey, Column, String
-from traitlets import HasTraits, Enum, Instance, Union, Unicode
->>>>>>> dc2a9ae0
 
 warnings.simplefilter('always', category=UserWarning)
 
@@ -80,7 +76,6 @@
         self.model.fit = self.oldfit
 
 
-<<<<<<< HEAD
 class Experiment(HasTraits):
 
     model = Instance(Model)
@@ -120,17 +115,17 @@
         """Save the experiment in the db.
         """
         pass
-=======
+
 
 class ModelDBModel(KeplerBase):
     """
     Model for containing models. Yeah. Tautology.
-    
+
     Parameters
     ----------
     KeplerBase : [type]
         [description]
-    
+
     """
     __tablename__ = 'models'
 
@@ -143,17 +138,15 @@
         return 'Some model ID: ' + str(self.id)
 
 
-
-
 class ExperimentDBModel(KeplerBase):
     """
     Model for logging experiments.
-    
+
     Parameters
     ----------
     KeplerBase : [type]
         [description]
-    
+
     """
     __tablename__ = 'experiments'
 
@@ -166,16 +159,15 @@
         return 'Some experiment ID: ' + str(self.id)
 
 
-
 class HistoryModel(KeplerBase):
     """
     Model for maintaining histories.
-    
+
     Parameters
     ----------
     KeplerBase : [type]
         [description]
-    
+
     """
     __tablename__ = 'history'
 
@@ -183,5 +175,4 @@
     experiment = Column(Integer, ForeignKey('experiments.id'))
 
     def __repr__(self):
-        return 'Some history log ID: ' + str(self.id)
->>>>>>> dc2a9ae0
+        return 'Some history log ID: ' + str(self.id)